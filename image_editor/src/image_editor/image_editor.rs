--- conflicted
+++ resolved
@@ -1,201 +1,3 @@
-<<<<<<< HEAD
-use std::{collections::HashMap, rc::Rc};
-
-use cgmath::{point2, vec2, vec3, vec4, ElementWise, Point2, Transform, Vector2};
-use framework::{Framework, Mesh, MeshInstance2D, TypedBuffer};
-use scene::Camera2d;
-use wgpu::{
-    ColorTargetState, CommandBuffer, CommandEncoderDescriptor, FragmentState,
-    RenderPassColorAttachment, RenderPassDescriptor, RenderPipeline, VertexState,
-};
-
-use crate::{asset_library::AssetsLibrary, PipelineNames};
-
-use super::{
-    document::Document,
-    layers::{
-        BitmapLayer, BitmapLayerConfiguration, Layer, LayerCreationInfo, LayerDrawContext,
-        LayerIndex, LayerTree, RootLayer,
-    },
-};
-
-pub struct ImageEditor<'framework> {
-    framework: &'framework Framework,
-    assets: Rc<AssetsLibrary>,
-    pan_camera: Camera2d<'framework>,
-
-    document: Document<'framework>,
-}
-
-impl<'framework> ImageEditor<'framework> {
-    pub fn new(
-        framework: &'framework Framework,
-        assets: Rc<AssetsLibrary>,
-        initial_window_bounds: &[f32; 2],
-    ) -> Self {
-        let final_layer = BitmapLayer::new(
-            &framework,
-            BitmapLayerConfiguration {
-                label: "Final Rendering Layer".to_owned(),
-                width: 800,
-                height: 600,
-                initial_background_color: [0.5, 0.5, 0.5, 1.0],
-            },
-        );
-        let test_layer = BitmapLayer::new(
-            &framework,
-            BitmapLayerConfiguration {
-                label: "Layer 0".to_owned(),
-                width: 800,
-                height: 600,
-                initial_background_color: [1.0, 1.0, 1.0, 1.0],
-            },
-        );
-
-        let left_right_top_bottom = [
-            -initial_window_bounds[0] * 0.5,
-            initial_window_bounds[0] * 0.5,
-            initial_window_bounds[1] * 0.5,
-            -initial_window_bounds[1] * 0.5,
-        ];
-        let mut pan_camera = Camera2d::new(-0.1, 1000.0, left_right_top_bottom, &framework);
-        let initial_camera_scale = if initial_window_bounds[0] > initial_window_bounds[1] {
-            test_layer.size().x / initial_window_bounds[0]
-        } else {
-            test_layer.size().y / initial_window_bounds[1]
-        } * 0.5;
-        println!("Initial scale: {initial_camera_scale}");
-        pan_camera.set_scale(initial_camera_scale);
-
-        let test_layer_index = LayerIndex(0);
-        let test_document = Document {
-            layers: HashMap::from_iter(std::iter::once((
-                test_layer_index,
-                Layer::new_bitmap(
-                    test_layer,
-                    LayerCreationInfo {
-                        position: point2(0.0, 0.0),
-                        scale: vec2(1.0, 1.0),
-                        rotation_radians: 0.0,
-                        camera_buffer: pan_camera.buffer(),
-                    },
-                    &framework,
-                ),
-            ))),
-            tree_root: RootLayer(vec![LayerTree::SingleLayer(test_layer_index)]),
-            final_layer,
-            current_layer_index: test_layer_index,
-        };
-
-        ImageEditor {
-            framework,
-            assets,
-            pan_camera,
-            document: test_document,
-        }
-    }
-
-    pub fn framework(&'framework self) -> &'framework Framework {
-        self.framework
-    }
-
-    pub fn on_resize(&mut self, new_bounds: [f32; 4]) {
-        self.pan_camera.set_new_bounds(new_bounds);
-    }
-
-    pub fn update_layers(&mut self) {
-        for (_, layer) in self.document.layers.iter_mut() {
-            layer.update();
-        }
-    }
-
-    pub fn redraw_full_image(&mut self) -> CommandBuffer {
-        let command_encoder_description = CommandEncoderDescriptor {
-            label: Some("Image render encoder"),
-        };
-        let render_pass_description = RenderPassDescriptor {
-            label: Some("ImageEditor Redraw Image Pass"),
-            color_attachments: &[Some(RenderPassColorAttachment {
-                view: self.document.final_layer.texture_view(),
-                resolve_target: None,
-                ops: wgpu::Operations {
-                    load: wgpu::LoadOp::Clear(wgpu::Color {
-                        r: 0.0,
-                        g: 0.0,
-                        b: 0.0,
-                        a: 1.0,
-                    }),
-                    store: true,
-                },
-            })],
-            depth_stencil_attachment: None,
-        };
-        let mut command_encoder = self
-            .framework
-            .device
-            .create_command_encoder(&command_encoder_description);
-
-        {
-            let mut render_pass = command_encoder.begin_render_pass(&render_pass_description);
-            render_pass.set_pipeline(&self.assets.pipeline(PipelineNames::SIMPLE_TEXTURED));
-
-            let mut draw_context = LayerDrawContext {
-                render_pass: &mut render_pass,
-                assets: &self.assets,
-            };
-
-            for layer_node in self.document.tree_root.0.iter() {
-                match layer_node {
-                    LayerTree::SingleLayer(index) => {
-                        let layer = self.document.layers.get(index).expect("Nonexistent layer");
-                        layer.draw(&mut draw_context);
-                    }
-                    LayerTree::Group(indices) => {
-                        for index in indices {
-                            let layer = self.document.layers.get(index).expect("Nonexistent layer");
-                            layer.draw(&mut draw_context);
-                        }
-                    }
-                };
-            }
-        }
-        command_encoder.finish()
-    }
-
-    pub fn get_full_image_texture(&self) -> &BitmapLayer {
-        &self.document.final_layer
-    }
-
-    pub(crate) fn pan_camera(&mut self, delta: cgmath::Vector2<f32>) {
-        const MULT: f32 = 0.05; // TODO Understand why this is necessary
-
-        let delta = self.pan_camera.current_scale() * delta * MULT;
-        let half_outer_size = self.document.outer_size() * 0.25;
-
-        let mut new_position = self.pan_camera.position() + delta;
-        new_position.x = new_position.x.clamp(-half_outer_size.x, half_outer_size.x);
-        new_position.y = new_position.y.clamp(-half_outer_size.y, half_outer_size.y);
-        self.pan_camera.set_position(new_position);
-    }
-
-    pub fn scale_view(&mut self, delta: f32) {
-        const SCALE_SPEED: f32 = 10.0; // TODO: Make this customizable
-        self.pan_camera.scale(delta * SCALE_SPEED);
-    }
-
-    pub(crate) fn selected_layer(&self) -> &Layer {
-        self.document.current_layer()
-    }
-
-    pub(crate) fn assets(&self) -> &AssetsLibrary {
-        &self.assets
-    }
-
-    pub fn camera(&self) -> &Camera2d {
-        &self.pan_camera
-    }
-}
-=======
 use std::{collections::HashMap, rc::Rc};
 
 use cgmath::{point2, vec2};
@@ -392,5 +194,4 @@
     pub fn camera_mut(&mut self) -> &mut Camera2d<'framework> {
         &mut self.pan_camera
     }
-}
->>>>>>> 056b1099
+}